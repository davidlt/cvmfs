2.2.0:
<<<<<<< HEAD
  * Fix memory and file descriptor leak in the download manager during reload
=======
  * Add support for SHA-256
>>>>>>> c12fd6a7
  * Add listing of /var/run/cvmfs to bugreport tarball (CVM-868)
  * Prevent ctrl+c during cvmfs_config reload (CVM-869)
  * Avoid use of attr utility in the server (CVM-853)
  * Build GeoIP libraries for the server only (CVM-854)
  * Add catalog-chown command to cvmfs_server (CVM-836)
  * Handle import of repositories with an expired whitelist (CVM-780)
  * Fix leak of temporary files during garbage collection (CVM-846)
  * Fix verification of partial file chunks in cvmfs_server (CVM-842)
  * Remove counting of open file descriptors from libcvmfs
  * Fix resolving absolute symlinks into the same repository in libcvmfs
    (regression)
  * Add CVMFS_MAX_IPADDR_PER_PROXY parameter to avoid very long fail-over
    chains
  * Fix initialization of quota manager in libcvmfs (regression)
  * Fix cleanup of global state in libcvmfs
  * Use "unix-none" sqlite vfs in libcvmfs
  * Add LIBCVMFS_VERSION_MAJOR, LIBCVMFS_VERSION_MINOR, LIBCVMFS_REVISION
  * Add error code defines in libcvmfs
  * Restore 2.1.19 option names in libcvmfs
  * Follow HTTP redirects in S3 backend
  * Change versioning scheme to MAJOR.MINOR.PATCH
  * Disable caching for mutable objects in S3 backend (CVM-808)
  * Automatically pick a union file system when creating a repository
  * Fix several CentOS7 issues in the cvmfs_server script (CVM-737)
  * Adjust to upstream OverlayFS changes
  * Fix crash in 'cvmfs_swissknife dirtab' if .cvmfsdirtab contains /*
  * Let 'cvmfs_config chksetup' find the Fuse library in /usr/lib/$platform
    (CVM-802)
  * Disable Geo-API for atlas nightlies
  * Add benchmarks to the integration tests
  * Use --max-time curl option in Nagios probe with 3 times connection timeout
  * Add check for 32bit inode overflow to the Nagios probe (CVM-627)
  * Add a timeout to the Nagios probe (CVM-683)
  * Add 'make doc' as a target to build Doxygen documentation (CVM-692)
  * Add CVMFS_SYSTEMD_NOKILL parameter to make cvmfs act as a systemd
    recognized low-level storage provider
  * Add CVMFS_HIDE_XATTRS client parameter to prevent synthetic extended 
    attributes from being listing
  * Add support for custom extended attributes and file capabilities through
    server parameter CVMFS_INCLUDE_XATTRS (CVM-734)

2.1.20:
  * Stop parsing of CernVM specific config files (CVM-614)
  * Add CVMFS_MAXIMAL_CONCURRENT_WRITES configuration parameters for number of
    I/O streams during publishing (CVM-703)
  * Add possibility to use S3 compatible storage in the server (CVM-215)
  * Recover from inconsistent state of mount points in the server (CVM-650)
  * Concurrent initial snapshots will not wait for each other but all but the
    first one fail with a non-zero exit code (CVM-278)
  * Add support for geographically ordered fallback proxies (CVM-708)
  * Add support for HTTP redirects through CVMFS_FOLLOW_REDIRECTS (CVM-766)
  * Ensure autofs is running after 'cvmfs_config setup'
  * Fix rebuilding cache database on XFS (CVM-685)
  * CVMFS_PUBLIC_KEY takes precedence over CVMFS_KEYS_DIR (CVM-652)
  * Fix error reporting when creating alien cache (CVM-677)
  * Fix concurrent creation of cache sub directories (CVM-672)
  * Replace cvmfs-keys package by cvmfs-config-... packages (CVM-617)
  * Add CVMFS_LOW_SPEED_LIMIT parameter, increase threshold for stale
    connections from 100B/s to 1kB/s (CVM-718)
  * Allow cvmfs to claim ownership of files and directories through 
    CVMFS_CLAIM_OWNERSHIP (CVM-678)
  * Add support for garbage-collected repositories (CVM-583, CVM-760)
  * Add support for automatically ordering Stratum 1 servers according to
    geographic loations (CVM-629, CVM-630)
  * Add 'host probe geo' command to cvmfs_talk
  * Add CVMFS_USE_GEOAPI parameter
  * Add host_list extended attribute
  * Fix traversal of nested catalogs in intermediate catalogs during snapshot
  * Resolve round-robin DNS entries for proxies to a load-balance group
    (CVM-457)
  * Use AllowOverride Limit instead of AllowOverride All in Stratum 0/1
    default configuration (CVM-661)
  * Stop renaming catalogs in alien cache
  * Make installation of bash completion files opt-out
  * Apply umask to the mode when creating files on the Stratum 0/1 (CVM-660)
  * Make server transaction handling more robust against failures and
    concurrent operations (CVM-665, CVM-666)
  * Install auto.cvmfs in /usr/libexec/cvmfs and make /etc/auto.cvmfs a
    symlink (CVM-645)
  * Restrict the number of in-flight file processing jobs in the server in
    order to not exhaust file descriptor limit
  * Fix whitelist resign period from one month to 30 days to match the
    documentation (CVM-628)
  * Use custom cvmfs_cache_t SELinux label for the cache directory (CVM-644)
  * Fail gracefully if one of the public RSA keys is unreadable (CVM-667)
  * Fix concurrent access to alien cache on NFS (link/unlink instead of rename)
  * Support alien cache on hadoop-dfs-fuse which doesn't report 
    file size immediately (CVM-659)
  * Fix false zero return code of 'cvmfs_server transaction' (CVM-658)
  * Allow using externally created keys in cvmfs_server mkfs (CVM-646)
  * Warn when aufs version is known to potentially cause deadlocks
  * Fix alien cache catalog updates (CVM-653)
  * Add underscore and tilde to the set of unescaped URI characters
  * Fix packaging for Fedora 21
  * Fix SElinux packaging for RHEL7 and Fedora 20
  * Disable SQlite locking on the client; improves performance
    and allows to store cache directory on file systems with
    dodgy file locking support such as Lustre
  * Change libcvmfs to access /cvmfs instead of /cvmfs/<repo>
  * Add OSG, EGI public keys and config (CVM-641)
  * Fail gracefully on errors in 'cvmfs_server import' (CVM-635)
  * Allow for setting a revision number using
    'cvmfs_server publish -n' (CVM-633)
  * Work around gcc4.1 compiler bugs
  * Add support for CVMFS_CONFIG_REPOSITORY (CVM-616)
  * Change directory to config file being parsed (CVM-618)
  * Export CVMFS_FQRN to shell callouts for option parsing
    (CVM-619)
  * Fix race when autofs unmounts a repository during reload
  * Use file catalogs when processing .cvmfsdirtab (CVM-620)
  * Support negative entries with wild cards in .cvmfsdirtab (CVM-639)
  * Compact inflated catalogs on publish (CVM-610)
  * Add 'letter' command to cvmfs_swissknife
  * Use tbb 4.3 update 1
  * Use sqlite 3.8.7.4
  * Use libcurl 7.39
  * Use leveldb 1.15
  * Rename cvmfs_server lstags command to list-tags
  * Add extended attribute user.tag
  * Add CVMFS_REPOSITORY_DATE client parameter (CVM-625)
  * Enable default auto tagging (CVMFS_AUTO_TAG)
  * Add 'list-catalogs' command to cvmfs_server (CVM-611)

2.1.19:
  * Suppress confusing lsof output in cvmfs_server (CVM-624)
  * Fix CVMFS_SEND_INFO_HEADER option handling (CVM-623)

2.1.18:
  * Fix publishing when other shells are open on /cvmfs/$fqrn
  * Repository sanitation: require a dot in the repository name in
    autofs map
  * Parse /etc/cvmfs/default.d/*.conf after /etc/cvmfs/default.conf and
    before /etc/cvmfs/default.local
  * Log pacparser errors to syslog
  * Resolve auto PAC location to http://wpad/wpad.dat
  * Send requested file system path in cvmfs-info HTTP header (CVM-580);
    behavior can be turned on and off through CVMFS_SEND_INFO_HEADER
  * Fix overwriting regular file or symlink with non-empty
    directory in cvmfs_server
  * Fix rpm build on EL6.5 32bit
  * Fix memory corruption during publish process (CVM-608)
  * Use CVMFS_PAC_URLS instead of PAC_URLS
  * Fix symlinked /var/spool/cvmfs/... (CVM-607)
  * Add verbose texts to most error codes (CVM-594)
  * Fix abnormal termination of cvmfs_server on whitelist
    verification errors (CVM-602)
  * Reduce default verbosity of 'cvmfs_server publish' (CVM-269)
  * Fix automounter map on EL6.2 (CVM-601)
  * Log to syslog in addition to stderr when debug log cannot
    be opened (CVM-273)
  * Fix false parsing of /etc/cvmfs/domaind.d/cern.ch.* on mount
    (CVM-600)
  * Improve error logging when loading the cvmfs library (cf. CVM-595)
  * Fix crash in exclusive cache mode if unpin listener is called
    on mount (CVM-267) 
  * Add "volatile" repository and volatile cache class (CVM-263)
  * Fix TBB build system for 32bit on 64bit mock environments
  * Fix RPM spec file for FC20
  * Add cvmfs Python library
  * Fix permissions of private keys on repository creation
  * Fix race between cached chunked files and catalog updates
  * Fix false caching of catalog object in dirent
  * Support for RIPEMD-160 hash algorithm in lieu of SHA-1
  * Switch to TBB 4.2 update 2 
  * Bash completion for cvmfs_config and cvmfs_server
  * Fix build system for SL4

2.1.17:
  * Fix proxy failover on HTTP 403 errors (introduced in 2.1.16)

2.1.16:
  * Track uncompressed catalog sizes
  * Replace sudo magic in cvmfs_server by cvmfs_suid_helper
  * Record to syslog when highest inode exceeds 32bit
  * Support for user.inode_max extended attribute
  * Support importing a 2.1 repository
  * Remove left-over FIFOs from cache directory
  * Fix publish of recreated nested catalog hierarchies
  * Fix race between catalog reload and Fuse module reload
  * Fix parsing of CVMFS_MAX_TTL parameter
  * Optionally disable httpd check in cvmfs_server
  * Enforce immediate host failover on HTTP 404 errors
  * Experimental support for pkcs#7 signed whitelists
  * Fix build system for 32bit ARM
  * Opportunistically clean up before loading files > 25M
  * Change default catalog TTL to 15 minutes
  * Add support for default values in variant symlinks
  * Add support for extended attribute "rawlink"
  * Fix compile errors with Apple clang 5
  * Experimental support for replicating into client cache
  * Experimental support for "alien cache" (CVMFS_ALIEN_CACHE)
  * Fix multiple race conditions when repositories are unmounted
    during reload
  * Do not pull previous catalogs from snapshots
  * Replace mount helper shell script by binary
  * Replace autofs map shell script by binary
  * Fix potential endless loop in 'cvmfs_config setup'
  * Fix CVMFS_STRICT_MOUNT
  * TBB driven, parallel file processing engine in server
  * Follow rpm scheme in deb packaging (client, server, keys)
  * Add fnal stratum 1 to default configuration
  * Fix read-only cache mode

2.1.15:
  * Fix race in cvmfs_server publish
  * Fix rare inconsistency in runtime size tracking of the cache
  * Fix time calculation in cvmfs_talk host probe command
  * Allow for multi-repo operations and wildcards in 
    cvmfs_server
  * Allow for stratum 1 aliases
  * Add simple check for cache space to 'cvmfs_config chksetup'
  * Unpin catalogs on unmount
  * Fix treatment of local I/O errors during stream decompression
  * Change X-CVMFS2 header to User-Agent
  * Improve logging on mount
  * Properly finalize Fuse module on mount failures
  * Build system: fix libattr devel detection
  * Fix detecting the service utility under Ubuntu in cvmfs_config
  * Replace leveldb usleep by SafeSleepMs
  * Switch to leveldb 1.12.0 (IA-64 compatibility)
  * Fix parsing of config file without trailing newline
  * Expand backoff on download errors to the loading of 
    file catalogs 
  * Fix false negative caching of I/O errors that occur during
    path lookup
  * Place SQlite temporary files into cache directory
  * Move OS X client from fuse4x to OSXFuse
  * Properly handle (ignore) mount options
    auto, noauto, user, nouser, users, _netdev
  * Strip debug symbols from 3rd party externals
  * Resolve "auto" proxy according to WLCG auto proxy discovery
    (see http://cern.ch/go/HV9f)
  * cvmfs_server: increase default expiration time for .cvmfspublished
    to 2 minutes in order to avoid being dDoS'd by misconfigured
    Squids
  * Automatically unmount a crashed mountpoint from the watchdog
  * Connect SQlite logger to cvmfs logger
  * Switch to sqlite 3.7.17
  * Add check for accessibiliy of /etc/nsswitch.conf to
    cvmfs_config chksetup
  * Add experimental support for overlayfs as an alternative to
    aufs
  * Enforce hard limit on number of concurrent HTTP connections
  * Switch to libcurl 7.32.0
  * Switch to zlib 1.2.8
  * Switch to c-ares 1.10.0
  * Fix "one too often" fail-over
  * Consider all HTTP 5XX errors as host errors
  * Release pinned catalogs at high watermark of pinned files
  * Unset executable bit of /etc/cvmfs/{default.conf,config.sh}
  * Fix potential endless loop in download thread
  * Refurbish build system for external dependencies
  * Fix C binding of libcvmfs
  * Add "import" command to cvmfs_server that transforms a 2.0
    repository into a 2.1 repository (Stratum 0)
  * Add pin command to cvmfs_talk
  * Fix reading from socket in talk thread
  * Add "nameserver set" command to cvmfs_talk
  * Fix various issues with reading of chunked files
  * Decrease memory consumption of the inode tracker
  * Remove trailing empty attribute in listattr callback
  * Make repositories replicatable by default
  * Experimental support for repository tags (named snapshots).
    Allows to mount a specific repository version and to rollback
    and re-publish previous repository states.

2.1.14:
  * Fix initial problems introduced with the 2.1.13 security hotfix

2.1.13:
  * Fix security bug in /etc/auto.cvmfs: due to improper
    option checking, normal users can get root privileges
    through autofs.

2.1.12:
  * Perform host failover after unsuccessful proxy
    failover (test all paths)
  * Improve recovery reliabiliy after node crash 
    (force removal of cache database)
  * Fix help text of cvmfs_talk
  * Fix timeout for NFS shared maps
  * Drastically improved performance of copying the inode
    tracker
  * Safe guard against concurrent snapshot processes
  * Drop config.sh dependency from cvmfs_server

2.1.11:
  * Improve logging for whitelist expiry and fqrn errors
  * Add network path reset within the same proxy group
    (re-balance proxies)
  * Add network path reset for failover hosts
  * Add missing execmod SELinux exception for 32bit SL6
  * Fix occasional hangs of gdb when generating stack traces
  * Improve host/proxy failover logging
  * Fix host failover
  * Perform a host failover instead of a proxy failover 
    on HTTP 502, 504 errors
  * Add experimental support for "micro-syslog" implementation that
    writes syslog messages to a file.  Add CVMFS_USYSLOG parameter
    to specify the destination file.
  * Distinguish information, warning, and error records when
    writing to syslog
  * Add -march=i686 to CFLAGS and CXXFLAGS for 32bit builds 
  * Add CVMFS_MOUNT_RW switch parameter.  A read/write mount point
    can workaround problematic open flags (O_RDWR, O_TRUNC, ...)
  * Remove unused CVMFS_64BIT_INODES parameter
  * Avoid __sync_fetch_and_add on 64bit integers with a negative
    offset.  This breaks on 32bit systems.  It affects the counter
    for active file system calls in the loader.
  * SLES11 build system compatibility fixes

2.1.10:
  * Use continuous inodes on inode generation change instead of
    fixed bit fields.  This increases the usable inode space.
  * Ensure unique inode--path relationship during kernel-imposed
    lifetime of inodes.  Avoiding multiple inodes for the same path
    avoids large hangs of 100% system load.
  * Fix remove command in cache manager
  * Fix uid/euid of shared cache manager
  * Add 'evict' command to cvmfs_talk in order to remove specific
    files from cache
  * Improve logging for fatal cachedb update errors
  * Fix potential endless loop in signal handler
  * Add drainout mode and maintenance mode to internal affairs
  * Add number of forget() calls to file system statistics
  * Advise the kernel not to cache pages for files verified
    by cvmfs_fsck
  * Fix deadlock in 'cvmfs_config reload' when cwd is on cvmfs
  * Fix reloading with wiping out the cache directory in case
    the cache base directory is not owned by the cvmfs user
  * Fix restoring directory handle gauge
  * Prevent the leveldb build system from picking up the system's
    snappy library

2.1.9:
  * RHEL 6.4 SELinux rules for generating stack traces
  * Include stacktrace files in bugreport tarball
  * Check for attr utility in cvmfs_config
  * Fixed potential endless loop in automatic cache cleanup
  * Switched to SQlite 3.7.16.2
  * Fixed touching of .cvmfscatalog in server toolkit
  * Added "pause mode" to 'cvmfs_server publish' in order to allow
    for manually fixing file catalogs
  * Fix removal of temporary files in replication tools
  * Experimental support for "shared NFS maps", which are handled
    by sqlite and allow for NFS HA setups at the cost of performance
  * Recognize CVMFS_IPV4_ONLY environment variable and, if set
    to a non-empty value, don't use IPv6 addresses
  * Recognize http_proxy in cvmfs server toolkit
  * Fix handling of "last_snapshot" sentinel in replication
    when not executed as root
  * Asynchronous catalog updates in the server toolkit
  * Fix: shared cache manager race during load-unload cycles
  * Fix: file descriptor leaks during Fuse module reload
  * Fix: handling of log level parameter in snapshot
  * Fix: save and restore open dir and open file counters
    when the fuse module is reloaded
  * Fixed several memory leaks when reloading the Fuse module
  * Improved logging for whitelist verification errors
  * Added "remount fence" in order to ensure consistent
    catalog operations
  * Fix: Rewind file descriptor on download retries
  * Log inode generation overflows to syslog
  * Pretty printing for 'cvmfs_config reload'
  * Fixed selinux context for SL5 in cvmfs_server
  * Omit autofs warnings in NFS mode
  * Added "inode tracker" to smoothly connect catalog reloads 
    and reloads of the Fuse module
  * Fix: handling of "-n" option in mount helper
  * Log application of new file system snapshots to syslog

2.1.8:
  * Added SElinux exception to allow unloading of cvmfs module
  * Run default signal handlers after custom crash handling
  * Fix for crash handler / ptrace Linux security handling
  * Support for ignoring x-directory hardlinks in the
    server toolkit
  * Fix: evaluation of symlinks could lead to wrong
    empty or 1-byte symlinks
  * Use 32bit inodes by default
  * Fixed wrong location for cache manager debug log
  * Fixed chksetup error about missing library on Mac

2.1.7:
  * Added support for CVMFS_KEYS_DIR, which has precedence over
    CVMFS_PUBLIC_KEY 
  * Changed default install prefix to /usr
  * Experimental support for file chunking
  * Experimental support for cache read-only mode
  * Multi-threaded, extensible storage backend
  * Improved error reporting on mount failures
  * Fix: cvmfs-internal 1G default for cache size
  * Fix: file permissions for local storage backend
  * Fix: prevent double mount block with private mount points
  * Fix: store compressed certificate in replication
  * Fix: Build system for parallel builds 
  * Fix: create stack traces by gdb, thereby handle hidden 
    symbols
  * Packaging: Do not try to reload when upgrading from
    the 2.0 branch
  * Fix: Save fuse module state only after drainout of
         file system calls
  * Fix: stale page caches across file catalog reloads
  * Fix: hardlink count for entries of 2.0 file catalogs
  * Fix: don't retry downloads on HTTP errors 
  * Fix: comply with system mount return values in the helper
  * Renamed cvmfs-lib RPM to cvmfs-devel 
  * Fixed cvmfs_config reload on clean nodes

2.1.6:
  * Fixed hanging reload when reload socket can not be
    opened
  * Prohibit the use of 2.0.X cache directories
  * Fixed 'cvmfs_config chksetup' for root not in sudoers
  * Added retry with exponential backoff to download
    worker, adjustable with CVMFS_MAX_RETRY,
    CVMFS_BACKOFF_INIT, CVMFS_BACKOFF_MAX
  * Added automatic proxy group reset after
    CVMFS_PROXY_RESET_AFTER seconds
  * Added network statistics to 'cvmfs_talk internal affairs'
  * Fixed 'cvmfs_config stat' for non-standard mount points
  * Default symbol visibility hidden 
  * Separate stacktrace logs by process
  * Packaging: don't strip binaries
  * cvmfs_reload returns with error if socket directory
    does not exist
  
2.1.5:
  * Added "pid cachemgr" command to cvmfs_talk
  * Added CERN IT public keys
  * Syslog facility adjustable to one of local0 .. local7

2.1.4:
  * Check permissions by default
  * Added cvmfs_suid mount option
  * Added cvmfs_talk commands "hotpatch history", "parameters"
  * Hotpatch functionality added (cvmfs_config reload)
  * Most parameters read by the cvmfs process
  * Server: fixed modifying attributes

2.1.3:
  * Fixed race condition when reloading catalogs
  * Handling of aufs .wh..wh.orph
  * Added -H "Pragma:" to uses of curl command line tool
  * Added /etc/exports to the bugreport
  * Added .cvmfscache and no_nfs_maps sentinel files

2.1.2:
  * Added sub packages for the server tools and the
    library
  * Added Stratum1 (replication) tools
  * Combined server binaries into cvmfs_swissknife
  * Bumped external versions: libcurl 7.27.0, c-ares 1.9.1,
    sqlite 3.7.14, sparsehash 1.12, zlib 1.2.7
  * Support for remote checking of repositories
  * Added Ubuntu (deb) packaging specs
  * Change default values: strict mount to no, shared cache
    to yes
  * Check for Fuse4X installation on Mac OS

2.1.1:
  * Start of 2.1 ChangeLog

2.1.0:
  see write-up at https://cernvm.cern.ch/portal/release-2.1

2.0.5:
  * Warn in cvmfs_config chksetup if no cache quota is set
  * Create cvmfs user in cvmfs_server if necessary
  * Fixed cvmfs_fsck on xfs
  * Fixed get_origin in config.sh
  * Speed up searach for existing mount point in mount helper
  * Log to syslog when new repository snapshot is applied
  * Fixed presentation error in cvmfs_stat
  * Added repository prefix to syslog messages
  * Fixed reporting of maximum cache size in cvmfs_config stat

2.0.4:
  * Re-opened the CVMFS_NFILES parameter for overwrites
 
2.0.3:
  * Fixed a typo in cvmfs_config stat that makes the Nagios 
    check believe there is no network connectivity

2.0.2:
  * Write cache cleanup to syslog
  * Fixed a big stinking bug when cleaning up the cache while 
    downloading

2.0.1:
  * Fixed build system error for 32bit builds on 64bit systems

2.0.0:
  * Declared immutable parameters in default.conf as read-only
  * Fix for Ubuntu 8.04 automounter
  * Experimental support for file backend added
  * Verify decompressed size on download
  * Unlink left-over temporary file catalogs in cvmfs_fsck
  * Fixed a file descriptor leak on loading certificates
  * Move dodgy files into a quarantaine folder in the cache
  * Log proxy switches to syslog
  * Use stack buffer for streamed file I/O
  * Fixed a file descriptor leak in the catalog load code
  * Exponential backoff for download errors to prevent
    Squid request storms
  * Log all file open errors except for ENOENT
  * Added bugreport command to cvmfs_config
  * More reliable cache db rebuild on corruption
  * Added stat command to cvmfs_config
  * Added extended attributes uptime, nclg, nopen, ndownload, 
    timeout, timeout_direct, rx, speed
  * Added snapshot retention to replica tools
  * Removed redhat-isms from cvmfs_config setup and in
    cvmfs service
  * Mount helper compatible with SuSE
  * Fixed mount helper for systems without fuse group
  * Added extended attributes pid, version, lhash, expires
    maxfd, usedfd, nioerr, proxy, host 
  * Fixed creating nested catalogs in the middle of two
    nested catalogs
  * Fixed lazy-load issue in cvmfs_sync with two paths sharing
    the same prefix
  * /bin/bash for cvmfs_config and mount/umount helpers
  * Changed bug report URL to cernvm.support@cern.ch
  * Fixed wrong mtab after failed umount

0.2.77:
  * Fixed a race condition in cvmfs service

0.2.76:
  * Fixed a typo in cvmfs_config setup
  * cvmfs_fsck recognizes temporary catalogs
  * Rewrote multi-threading in cvmfs_fsck in order to decrease
    memory consumption

0.2.75:
  * Fixed syslog message broadcasting
  * Warn about corruption in Linux kernel buffers in cvmfs_fsck
  * Automatically recover from corrupted LRU DB after system
    crash

0.2.74:
  * Fixed another internal database error when merging multi-level
    nested catalogs

0.2.73:
  * Fixed internal database errors when merging multi-level
    nested catalogs

0.2.72:
  * Fixed build script to create /cvmfs directory
  * Compare working catalog to published one in
    cvmfs_clgcmp
  * Fix for touched symlinks
  * Removed transactions from update statements, they are
    embraced by a big transaction anyway 
  * Check for chunks in cvmfs_clgcmp
  * Print SHA-1 in cvmfs_lscat
  * Added TTL to .cvmfspublished
  * Added revision to .cvmfspublished

0.2.71:
  * Fixed wrong return codes in getxattr

0.2.70:
  * Pulling of previous catalogs changed to best-effort
    (better recovery trade-off)
  * Added fsck command to cvmfs_server
  * Fixed stale objects in kernel caches, on TTL the kernel
    caches are drained out prior to loading the new catalog
  * Creation of mucro catalogs adjustable via -m switch
  * Extended attribute "revision" added, same for all
    directory entries of a cvmfs mount point
  * Extended attribute "hash" added for translating a path
    name into its content hash
  * cvmfs_snapshot reads parameters per repository from
    /etc/cvmfs/replica.repositories
  * Added max_ttl mount option / CVMFS_MAX_TTL parameter,
    covered by service cvmfs reload
  * Make cvmfs_fsck work for mounted repositories
  * Proper return values for cvmfs_fsck
  * Added revision command to cvmfs-talk
  * Included revision counter in file catalogs  

0.2.69:
  * Created cvmfs_server script to ease repository creation
  * Included zlib 1.2.5
  * Removed libssl dependency
  * (Re-)added remount command to cvmfs-talk
  * Removed catalog_timeout mount option (not needed with strong
    consistency)
  * Fixed link from parent to nested catalogs (strong consistency) 
  * Use use_ino mount option, which fixes cycle detection problems 
    in gnu fts (du, find, etc.)
  * Changed Fuse module memory allocator to jemalloc
  * Support for mucro catalogs in server backend
  * Moved cvmfsdrc(.local) to /etc/cvmfs/server.(conf|local)
  * Changed LRU DB locking mode to exclusive.  Improves performance
    and allows deletion of the LRU DB while cvmfs is mounted
  * Ignore touched symlinks in cvmfs_sync (instead of unsupported)
  * Protect against concurrent snapshots
  * Check registered nested catalogs against published ones
    in cvmfs_clgcmp  

0.2.68:
  * Fixed a bug in the snapshot script which caused the pull
    return value to be ignored
  * Force "strict mount" and catalog signatures by default
  * Decreased default catalog TTL to 1 hour
  * Removed /etc/cvmfs/profile.d
  * Added reload command to cvmfs service for
    proxy, host, and timeouts
  * Added "timeout info" and "timeout set" commands to cvmfs-talk
  * Added "proxy set" command to cvmfs-talk
  * Added "proxy switch group" command to cvmfs-talk
  * Added "proxy info" command to cvmfs-talk
  * Forbid double mount in mount helper
  * Added "mountpoint" command to cvmfs-talk
  * Changed fs key for local cache from url host to fqrn
  * Fixed a bug that can lead to data corruption in case
    of fail-over because of a timeout
  * Accept ; separator for hosts, the comma is deprecated
  * Probe hosts by default only if no proxy is active 
  * service cvmfs probe checks checks more strictly (fs type)
  * Make statfs (df) report occupied and total cache space
  * Fix for whitelists and unchanged catalogs in cvmfs_pull
  * For proxy notation, the | syntax has fail-over and load-balancing 
    combined, the + syntax is deprecated
  * Create nested catalogs on the directory structure during sync
  * Avoid auto-nested catalogs in hidden directories
  * Fixed an incorrect warning about changed inodes in sync
  * Additional check for malformed root node in catalogs
  * Build system fix
  * Added CVMFS_TIMEOUT and CVMFS_TIMEOUT_DIRECT parameters
    to configure timeouts with and without proxies
  * Fixed a segfault for deep mounts with non-existing top-level
    directory 

0.2.67:
  * Mount script typo fix

0.2.65:
  * CVMFS_HTTP_PROXY required
  * Default server URL for cern.ch in CERNVM_SERVER_URL 
 
0.2.64:
  * Build system fix

0.2.63:
  * Parallel compression and hashing in cvmfs_sync.bin
  * Fix for multiple webserver entry points    

0.2.62:
  * Added replica tools
  
0.2.61:
  * Fixed restarclean command in init script
  * Fixed atomic counters on Athlon MP
  * Improved handling of faulty proxies
  * Automated test suite added
  * Added options to write difference set to cvmfs_pull
  * Added cvmfs_scrub utility to check data dir
  * Bugfix in cvmfs_pull for consecutive downloads
  * Removed proxy option from cvmfs_pull
  * Use no-cache option on retry for cvmfs_pull

0.2.60:
  * Bugfix for cvmfs-init-scripts 

0.2.59:
  * Bugfix for default domain handling

0.2.58:
  * Bugfix in mount scripts for non-listed repositories
  * Bugfix in catalog tree module

0.2.57:
  * Removed CVMFS_REPOSITORY_NAME parameter
  * Added CVMFS_PUBLIC_KEY parameter
  * Moved key to /etc/cvmfs/keys/cern.ch.pub
  * Removed local.d, added domain.d, local configuration
    now based on files with suffix .local
  * Changed CVMFS_CACHE_DIR to CVMFS_CACHE_BASE
  * Changed namespace to /cvmfs/<FQRN>, like
    /cvmfs/atlas.cern.ch  

0.2.56:
  * Log mount/unmount to syslog
  * Added short term TTL (4 min.) for offline mode
  * Removed entry point mount option, all replicas are treated
    the same way
  * Added a secure mode (fail on errors) to cvmfs_pull
  * Changed catalog memory cache to direct mapped / 2 way associative
  * Changed name space to /cvmfs/cern.ch
  * Added a couple of consistency checks to cvmfs_config chksetup
  * cvmfs-talk reads the configuration
  * Added forward TTL adjustment
  * Added probe and restartautofs commands to service
  * Added catalog checksum cache
  * Added certificate and whitelist cache
  * Moved the chmod 000 interface to cvmfs-talk
  * Intermediate catalogs are handled by cvmfs_pull
  * Added "version patchlevel" command to cvmfs-talk
  * Increased number of internal file descriptors to 512
  * More clever catalog memory cache invalidation
  * SQlite memory allocations tuned (smaller memory footprint)

0.2.55:
  * Catalog load fix for informed lookup
  * Require special file available on the server for cvmfs_pull

0.2.54:
  * Fixes to the RPMs to be more standard compliant
  * Added snapshot handling to cvmfs_pull
  * Added CVMFS_STRICT_MOUNT parameter to allow preventing
    to mount non-listed repositories
  * Added CVMFS_FORCE_SIGNING parameter
  * Syslog level adjustable via mount option -o syslog_level
    and CVMFS_SYSLOG_LEVEL parameter
  * Mount scripts now recognize the CVMFS_TRACEFILE parameter
  * Increased catalog memory cache to 2^14 entries
  * Increased kernel cache lifetime to 60 seconds
  * More clever lookup of meta-data, huge speedup when many
    catalogs are loaded
  * Switched to SQlite 3.7.4
  * Removed remount_sleep option, now handled by flushing buffers
  * Fixed some multi-threading bugs
  * Switched to libcurl 7.21.3
  * Include timestamp in debug log
  * Changed failover + load-balaning proxy syntax: introduced 3rd 
    level to specify load-balance blocks first, failover later
  * Proper mapping of file catalogs and whitelists to repository
    names
  * Include-fix for kernel module
  * Added cvmfs_pull utility for backend storage synchronization
  * Fixed last-modified handling of cached catalogs
  * Added cvmfs_lvmrotate for snapshots
  * Added jemalloc to tarball, just in case
  * Set config.sh non-executable
  * Start cvmfs2 as cvmfs:cvmfs instead of cvmfs:fuse
  * Fixed wrong conversion for pre 0.2.53 cache directories

0.2.53:
  * Fixed libcrypto multi-threading issue
  * Fail on very slow downloads (instead of hanging)
  * Fixed SQlite memory enforcement issue
  * Switched to SQlite multi-thread mode
  * Open catalogs read-only on client
  * Write to syslog when download fails
  * Added support for local certificate blacklist
  * Loading of file catalogs rewritten, catalogs now handled
    by LRU module as well
  * Removed remount command from cvmfs-talk
  * Determine file type for rename in kernel module
  * removed all_catalogs mount option
  * added bookkeeping of dirty catalogs to avoid unnecessary
    signing
  * don't flush the fs change log when cvmfs_sync.bin fails
  * added cvmfs_lscat utility to assist in cutting directory
    trees
  * fix for large file support on 32bit  

0.2.52:
  * fixed Coverity-detected defects
  * support for lazy attach of catalogs in server tools
    (extends scalability to at least a couple of thousand
     catalogs)
  * bugfix in server tools when moving out nested catalogs
  * bugfix for large files (> 2GB)
  * bugfix in mount scripts for CDN usage

0.2.51:
  * bugfix in mount scripts for CDN
  * changed cvmfs_sign to sign single catalogs
  * server tools add schema version to properties table
  * server tools keep sha1 of previous revision of catalog
  * server tools register and maintain sha1 of nested catalogs 
  * server tools write extended checksum .cvmfspublished
  * added "open catalogs" command to cvmfs-talk
  * add last modified timestamp when making catalog snapshot
  * fixed time comparison to work on UTC instead of
    local time 
  * use the SQlite auto_vaccum=full feature for new catalogs
  * added cvmfs_unsign tool to strip a signature from a
    file catalog
  * store .cvmfscatalog as symlink into data dir
  * added basic rpm for server tools

0.2.50:
  * another fix in build system for server installation    

0.2.49:
  * fix in build system for server installation  

0.2.48:
  * added full meta data check for cvmfs_clgcmp
  * bugfix in cvmfs_sync for replaced files
  * added .cvmfsdirtab support in cvmfs-sync
  * added fuse as dependency for RPM
  * check and repair access rights for /dev/fuse
  * check for /dev/fuse before loading fuse module
  * replaced MD5 implementation with OpenSSL MD5
    (10-20% speedup)
  * replaced SHA1 implementation with OpenSSL SHA1
    (factor 5 speedup)
  * fixed some defects found by Coverity

0.2.47:
  * added basic catalog encryption/decryption routines
  * added debug mode, turned on by CVMFS_DEBUGLOG=$file
  * moved standard mount options logic from cvmfs.auto
    to the mount helper (fixes autofs ":" bug)
  * fix for pid command in cvmfs-talk
  * fix for mount scripts
  * fixes for cvmfs_clgcmp and cvmfs_sync

0.2.46:
  * mount scripts also check for /etc/cvmfs/site.conf
  * updated spec file for new mount scripts
  * fixed mount script compatibility issues

0.2.45:
  * intermediate release for testing

0.2.44:
  * fixed mount script compatibility issues  

0.2.43:
  * increased default number of open files to 32768

0.2.42:
  * build system fixes

0.2.41:
  * look for public key in /etc/cvmfs instead of /etc/cernvm
  * excluded public key from make install 
    (installed in packet manager)

0.2.40:
  * added mount scripts (--enable-mount-scripts)
  * added grab_mountpoint option (automount hack)
  * fixed setgid bug at bootstrap
 
0.2.39:
  * fixed option handling

0.2.38:
  * fixed build system destination directories

0.2.37:
  * removed pidfile option, not required anymore
  * switch mount options are actually handled as switches
  * fixed missing O_TRUNC flag in server tools   

0.2.36:
  * cvmfs Makefile.am fix for fuse-duplex.h

0.2.35:
  * fixed configure.ac name bug

0.2.34:
  * dropped pcre dependency
  * evaluate gid and uid Fuse parameter and use it to drop rights
  * added nofiles mount option to let CernVM-FS increase the ulimit
  * removed update proxies command from cvmfs-talk
  * proxies set via mount option
  * cache directory is created on demand
  * new boot code, uses fuse_main, compatible with automount, 
    supports -s switch
  * removed urlenc option, fixed to sha1 now
  * replaced cvmfs_journald by kernel module, 
    cvmfsd, and synchronization tools, dropped inotify dependency
  * reworked the talk part with a socket
  * couple of minor fixes according to coverity report
  * fixed builtin compilation of libfuse
  * fixed /var/lock/subsys bookkeeping for cvmfs init script
  * added CernVM RSA public key to RPM

0.2.33:
  * added libfuse to build system
  * added redirfs kernel module and cvmfs filter which is supposed
    to replace the cvmfs_journald server daemon soon
  * added libfuse 2.8.4

0.2.32:
  * bugfixes in cvmfs_sign and authentication thread in cvmfs_journald
  * revised build system, added option to use builtin libcurl
  * removed cvmfs1's make_cvmfs

0.2.31:
  * fixed libcurl multi-thread timeout signal handler issue 
  * wrapper around malloc & co. to abort on out-of-memory
  * prevent gcc from optimizing stack frames away 
  * fix around stack munging in signal handler

0.2.30:
  * performance improvements in stat() and open() callbacks
  * revised integration of tracer module, Intel TBB dependency dropped
  * export of CVMFS_HTTP_PROXY done by init script
  * new parameters in cvmfs.initd: ADDITIONAL_OPTIONS, OVERWRITE_OPTIONS
  * /etc/cvmfs.local is examined by rpm-init-script

0.2.29:
  * Start of ChangeLog<|MERGE_RESOLUTION|>--- conflicted
+++ resolved
@@ -1,9 +1,6 @@
 2.2.0:
-<<<<<<< HEAD
   * Fix memory and file descriptor leak in the download manager during reload
-=======
   * Add support for SHA-256
->>>>>>> c12fd6a7
   * Add listing of /var/run/cvmfs to bugreport tarball (CVM-868)
   * Prevent ctrl+c during cvmfs_config reload (CVM-869)
   * Avoid use of attr utility in the server (CVM-853)
