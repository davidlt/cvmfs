--- conflicted
+++ resolved
@@ -1,11 +1,9 @@
-<<<<<<< HEAD
 2.3.0:
-=======
+
 2.2.1:
   * Fix reading of chunked files in libcvmfs
   * Disable access to VOMS protected repositories until certificate handling
     is resolved
->>>>>>> f1107dae
 
 2.2.0:
   * Add VOMS as a build dependency on platforms where it is available.
