--- conflicted
+++ resolved
@@ -54,12 +54,9 @@
   t_download.cc
   t_uuid.cc
   t_object_fetcher.cc
-<<<<<<< HEAD
   t_catalog_sql.cc
   t_xattr.cc
-=======
   t_statistics.cc
->>>>>>> 78a32d1c
 
   # test utility functions
   testutil.cc testutil.h
@@ -138,13 +135,10 @@
   ${CVMFS_SOURCE_DIR}/duplex_cares.h
   ${CVMFS_SOURCE_DIR}/dns.h
   ${CVMFS_SOURCE_DIR}/dns.cc
-<<<<<<< HEAD
   ${CVMFS_SOURCE_DIR}/xattr.h
   ${CVMFS_SOURCE_DIR}/xattr.cc
-=======
   ${CVMFS_SOURCE_DIR}/statistics.h
   ${CVMFS_SOURCE_DIR}/statistics.cc
->>>>>>> 78a32d1c
 )
 
 set (CVMFS_UNITTEST_DEBUG_SOURCES ${CVMFS_UNITTEST_SOURCES})
