--- conflicted
+++ resolved
@@ -280,12 +280,9 @@
                 [-m replicable] [-f union filesystem type] [-v volatile content]
                 [-g disable auto tags] [-a hash algorithm (default: SHA-1)]
                 [-z enable garbage collection] [-s S3 config file]
-<<<<<<< HEAD
-                [-k path to existing keychain] [-V VOMS authorization]
-=======
+                [-k path to existing keychain]
                 [-k path to existing keychain] [-p no apache config]
                 [-V VOMS authorization]
->>>>>>> 692cc6af
                 <fully qualified repository name>
                 Creates a new repository with a given name
   add-replica   [-u stratum1 upstream storage] [-o owner] [-w stratum1 url]
@@ -2709,11 +2706,7 @@
 
   # parameter handling
   OPTIND=1
-<<<<<<< HEAD
-  while getopts "w:u:o:mf:vga:zs:k:V:" option; do
-=======
   while getopts "w:u:o:mf:vga:zs:k:pV:" option; do
->>>>>>> 692cc6af
     case $option in
       w)
         stratum0=$OPTARG
@@ -2748,12 +2741,9 @@
       k)
         keys_import_location=$OPTARG
       ;;
-<<<<<<< HEAD
-=======
       p)
         configure_apache=0
       ;;
->>>>>>> 692cc6af
       V)
         voms_authz=$OPTARG
       ;;
@@ -2898,18 +2888,10 @@
     echo -n "(repository will be accessible with VOMS credentials $voms_authz)... "
   fi
   local user_shell="$(get_user_shell $name)"
-<<<<<<< HEAD
-  local create_cmd="$(__swissknife_cmd) create \
-    -t $temp_dir                               \
-    -r $upstream                               \
-    -a $hash_algo $volatile_opt                \
-    $voms_authz_opt                            \
-=======
   local create_cmd="$(__swissknife_cmd) create  \
     -t $temp_dir                                \
     -r $upstream                                \
     -a $hash_algo $volatile_opt $voms_authz_opt \
->>>>>>> 692cc6af
     -o ${temp_dir}/new_manifest"
   if $garbage_collectable; then
     create_cmd="$create_cmd -z"
