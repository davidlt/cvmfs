--- conflicted
+++ resolved
@@ -109,12 +109,7 @@
     const char *repo_options =
       "repo_name=%s.cern.ch,url=http://cvmfs-stratum-one.cern.ch/opt/%s;"
       "http://cernvmfs.gridpp.rl.ac.uk/opt/%s;http://cvmfs.racf.bnl.gov/opt/%s,"
-<<<<<<< HEAD
-      "pubkey=/etc/cvmfs/keys/cern.ch/cern.ch.pub,"
-      "proxies=http://ca-proxy.cern.ch:3128";
-=======
       "pubkey=/etc/cvmfs/keys/cern.ch/cern.ch.pub";
->>>>>>> 9327ffc6
     char options[TEST_LINE_MAX];
     snprintf(options, TEST_LINE_MAX, repo_options, repo_name, repo_name,
              repo_name, repo_name);
