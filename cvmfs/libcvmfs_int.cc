/**
 * This file is part of the CernVM File System.
 *
 * This is the internal implementation of libcvmfs, not to be exposed
 * to the code using the library.  This code is based heavily on the
 * fuse module cvmfs.cc.
 */

#define ENOATTR ENODATA  /**< instead of including attr/xattr.h */

#include <sys/xattr.h>
#include "cvmfs_config.h"
#include "libcvmfs_int.h"

#include <dirent.h>
#include <errno.h>
#include <fcntl.h>
#include <google/dense_hash_map>
#include <openssl/crypto.h>
#include <pthread.h>
#include <stddef.h>
#include <stdint.h>
#include <sys/errno.h>
#include <sys/file.h>
#include <sys/mount.h>
#include <sys/resource.h>
#include <sys/stat.h>
#ifndef __APPLE__
#include <sys/statfs.h>
#endif
#include <sys/time.h>
#include <sys/types.h>
#include <sys/wait.h>
#include <unistd.h>

#include <cassert>
#include <csignal>
#include <cstdio>
#include <cstdlib>
#include <cstring>
#include <ctime>

#include <algorithm>
#include <functional>
#include <map>
#include <string>
#include <vector>

#include "atomic.h"
#include "cache.h"
#include "catalog_mgr_client.h"
#include "compression.h"
#include "directory_entry.h"
#include "download.h"
#include "duplex_sqlite3.h"
#include "fetch.h"
#include "globals.h"
#include "hash.h"
#include "libcvmfs.h"
#include "logging.h"
#include "lru.h"
#include "monitor.h"
#include "murmur.h"
#include "platform.h"
#include "quota.h"
#include "shortstring.h"
#include "signature.h"
#include "smalloc.h"
#include "sqlitevfs.h"
#include "statistics.h"
#include "util.h"
#include "wpad.h"

using namespace std;  // NOLINT

namespace cvmfs {
  pid_t    pid_             = 0;
  string  *repository_name_ = new string("=multipe=");
  bool     foreground_      = false;
}


cvmfs_globals* cvmfs_globals::instance = NULL;
cvmfs_globals* cvmfs_globals::Instance() {
  assert(cvmfs_globals::instance != NULL);
  return cvmfs_globals::instance;
}

int cvmfs_globals::Initialize(const options &opts) {
  assert(cvmfs_globals::instance == NULL);

  // create singleton instance
  cvmfs_globals::instance = new cvmfs_globals;
  assert(cvmfs_globals::instance != NULL);

  // setup the globals
  const int retval = cvmfs_globals::instance->Setup(opts);
  if (retval != 0) {
    delete cvmfs_globals::instance;
    cvmfs_globals::instance = NULL;
  }

  return retval;
}

void cvmfs_globals::Destroy() {
  if (cvmfs_globals::instance != NULL) {
    delete cvmfs_globals::instance;
    cvmfs_globals::instance = NULL;
  }
  assert(cvmfs_globals::instance == NULL);
}

cvmfs_globals::cvmfs_globals()
  : statistics_(new perf::Statistics())
  , cache_mgr_(NULL)
  , uid_(0)
  , gid_(0)
  , fd_lockfile_(-1)
  , libcrypto_locks_(NULL)
  , sqlite_page_cache(NULL)
  , lock_created_(false)
  , vfs_registered_(false)
  { }

cvmfs_globals::~cvmfs_globals() {
  if (vfs_registered_)
    sqlite::UnregisterVfsRdOnly();

  delete cache_mgr_;
  cache_mgr_ = NULL;

  if (lock_created_) {
    UnlockFile(fd_lockfile_);
  }

  if (libcrypto_locks_) {
    CRYPTO_set_locking_callback(NULL);
    for (int i = 0; i < CRYPTO_num_locks(); ++i)
      pthread_mutex_destroy(&(libcrypto_locks_[i]));
    OPENSSL_free(libcrypto_locks_);
  }

  sqlite3_shutdown();
  delete statistics_;
}

int cvmfs_globals::Setup(const options &opts) {
  // Fill cvmfs option variables from arguments
  cache_directory_ = opts.cache_directory;
  lock_directory_ = opts.lock_directory;
  if (!lock_directory_.size()) {
    lock_directory_ = cache_directory_;
  }
  uid_ = getuid();
  gid_ = getgid();

  int retval;

  // Tune SQlite3
  sqlite_page_cache = smalloc(1280*3275);  // 4MB
  retval = sqlite3_config(SQLITE_CONFIG_PAGECACHE, sqlite_page_cache,
                          1280, 3275);
  assert(retval == SQLITE_OK);
  // 4 KB
  retval = sqlite3_config(SQLITE_CONFIG_LOOKASIDE, 32, 128);
  assert(retval == SQLITE_OK);

  // Libcrypto
  libcrypto_locks_ = static_cast<pthread_mutex_t *>(OPENSSL_malloc(
                      CRYPTO_num_locks() * sizeof(pthread_mutex_t)));
  for (int i = 0; i < CRYPTO_num_locks(); ++i) {
    int retval = pthread_mutex_init(&(libcrypto_locks_[i]), NULL);
    assert(retval == 0);
  }
  CRYPTO_set_id_callback(cvmfs_globals::CallbackLibcryptoThreadId);
  CRYPTO_set_locking_callback(cvmfs_globals::CallbackLibcryptoLock);

  // Logging
  SetLogSyslogLevel(opts.log_syslog_level);
  if (!opts.log_prefix.empty()) {
    SetLogSyslogPrefix(opts.log_prefix);
  } else {
    SetLogSyslogPrefix("libcvmfs");
  }
  if (!opts.log_file.empty()) {
    SetLogDebugFile(opts.log_file);
  }

  // Maximum number of open files
  if (opts.max_open_files > 0) {
    struct rlimit rpl;
    memset(&rpl, 0, sizeof(rpl));
    getrlimit(RLIMIT_NOFILE, &rpl);
    if (rpl.rlim_max < (unsigned)opts.max_open_files)
      rpl.rlim_max = opts.max_open_files;
    rpl.rlim_cur = opts.max_open_files;
    if (setrlimit(RLIMIT_NOFILE, &rpl) != 0) {
      PrintError("Failed to set maximum number of open files, "
                 "insufficient permissions");
      return LIBCVMFS_FAIL_NOFILES;
    }
  }

  // Create cache directory, if necessary
  if (!MkdirDeep(cache_directory_, 0700)) {
    PrintError("cannot create cache directory " + cache_directory_);
    return LIBCVMFS_FAIL_MKCACHE;
  }

  // Create lock directory, if necessary
  if (!MkdirDeep(lock_directory_, 0700)) {
    PrintError("cannot create lock directory " + lock_directory_);
    return LIBCVMFS_FAIL_MKCACHE;
  }

  // Create lock file protecting non-alien cache from concurrent access
  fd_lockfile_ = LockFile(lock_directory_ + "/lock.libcvmfs");
  if (fd_lockfile_ < 0) {
    PrintError("could not acquire lock (" + StringifyInt(errno) + ")");
    return LIBCVMFS_FAIL_LOCKFILE;
  }
  lock_created_ = true;

  if (opts.alien_cachedir != "") {
    cache_directory_ = opts.alien_cachedir;
  }
  // Try to jump to cache directory.  This tests, if it is accessible.
  // Also, it brings speed later on.
  if (opts.change_to_cache_directory) {
    if (opts.alien_cachedir != "")
      MkdirDeep(opts.alien_cachedir, 0770);
    if (chdir(cache_directory_.c_str()) != 0) {
      PrintError("cache directory " + cache_directory_ + " is unavailable");
      return LIBCVMFS_FAIL_OPENCACHE;
    }
  }
  // Creates a set of cache directories (256 directories named 00..ff) if not
  // using alien cachdir
  cache_mgr_ = cache::PosixCacheManager::Create(
    cache_directory_, opts.alien_cache || opts.alien_cachedir != "");
  if (cache_mgr_ == NULL) {
    PrintError("Failed to setup cache in " + cache_directory_ +
               ": " + strerror(errno));
    return LIBCVMFS_FAIL_INITCACHE;
  }

  retval = sqlite::RegisterVfsRdOnly(
    cache_mgr_, statistics_, sqlite::kVfsOptDefault);
  assert(retval);
  vfs_registered_ = true;

  cvmfs::pid_ = getpid();

  return LIBCVMFS_FAIL_OK;
}

void cvmfs_globals::CallbackLibcryptoLock(int mode, int type,
                                          const char *file, int line) {
  (void)file;
  (void)line;

  int retval;
  cvmfs_globals   *globals = cvmfs_globals::Instance();
  pthread_mutex_t *locks   = globals->libcrypto_locks();
  pthread_mutex_t *lock    = &(locks[type]);

  if (mode & CRYPTO_LOCK) {
    retval = pthread_mutex_lock(lock);
  } else {
    retval = pthread_mutex_unlock(lock);
  }

  assert(retval == 0);
}

// Type unsigned long required by libcrypto (openssl)
unsigned long cvmfs_globals::CallbackLibcryptoThreadId() {  // NOLINT
  return platform_gettid();
}


cvmfs_context* cvmfs_context::Create(const options &opts) {
  cvmfs_context *ctx = new cvmfs_context(opts);
  assert(ctx != NULL);

  perf::Statistics *statistics = new perf::Statistics();
  if (ctx->Setup(opts, statistics) != 0) {
    delete ctx;
    ctx = NULL;
  }

  return ctx;
}

void cvmfs_context::Destroy(cvmfs_context *ctx) {
  perf::Statistics *statistics = ctx->statistics();
  delete ctx;
  delete statistics;
}

int cvmfs_context::Setup(const options &opts, perf::Statistics *statistics) {
  statistics_ = statistics;

  // Network initialization
  download_manager_ = new download::DownloadManager();
  download_manager_->Init(16, false, statistics);
  download_manager_->SetHostChain(opts.url);
  download_manager_->SetTimeout(opts.timeout,
                                opts.timeout_direct);
  download_manager_->SetProxyChain(
    download::ResolveProxyDescription(opts.proxies, download_manager_),
    opts.fallback_proxies,
    download::DownloadManager::kSetProxyBoth);
  // ctx.download_manager_->EnableInfoHeader();
  download_ready_ = true;

  signature_manager_ = new signature::SignatureManager();
  signature_manager_->Init();
  if (!signature_manager_->LoadPublicRsaKeys(opts.pubkey)) {
    PrintError("failed to load public key(s)");
    return -1;
  } else {
      LogCvmfs(kLogCvmfs, kLogStdout, "CernVM-FS: using public key(s) %s",
               JoinStrings(
                 SplitString(opts.pubkey, ':'), ", ").c_str());
  }
  signature_ready_ = true;

  if (!opts.blacklist.empty()) {
    if (!signature_manager_->LoadBlacklist(opts.blacklist)) {
      LogCvmfs(kLogCvmfs, kLogDebug, "failed to load blacklist");
      return -2;
    }
  }

  fetcher_ = new cvmfs::Fetcher(
    cvmfs_globals::Instance()->cache_mgr(),
    download_manager_,
    &backoff_throttle_,
    statistics_);

  // Load initial file catalog
  catalog_manager_ = new catalog::ClientCatalogManager(
    repository_name_, fetcher_, signature_manager_, statistics_);
  bool clg_mgr_init;
  if (!opts.root_hash.empty()) {
    const shash::Any hash = shash::MkFromHexPtr(shash::HexPtr(opts.root_hash),
                                                shash::kSuffixCatalog);
    clg_mgr_init = catalog_manager_->InitFixed(hash);
  } else {
    clg_mgr_init = catalog_manager_->Init();
  }
  if (!clg_mgr_init) {
    LogCvmfs(kLogCvmfs, kLogStderr, "Failed to initialize root file catalog");
    return -1;
  }
  catalog_ready_ = true;

  // Set fuse callbacks, remove url from arguments
  LogCvmfs(kLogCvmfs, kLogSyslog,
           "CernVM-FS: linking %s to repository %s",
           opts.mountpoint.c_str(), repository_name_.c_str());

  md5path_cache_ = new lru::Md5PathCache(cvmfs_context::kMd5pathCacheSize,
      statistics);
  pathcache_ready_ = true;

  return 0;
}

cvmfs_context::cvmfs_context(const options &opts)
  : statistics_(NULL)
  , cfg_(opts)
  , repository_name_(opts.repo_name)
  , pid_(0)
  , boot_time_(time(NULL))
  , catalog_manager_(NULL)
  , signature_manager_(NULL)
  , download_manager_(NULL)
  , fetcher_(NULL)
  , md5path_cache_(NULL)
  , fd_lockfile(-1)
  , download_ready_(false)
  , signature_ready_(false)
  , catalog_ready_(false)
  , pathcache_ready_(false)
{
  InitRuntimeCounters();
}

cvmfs_context::~cvmfs_context() {
  delete fetcher_;
  fetcher_ = NULL;

  if (catalog_ready_) {
    delete catalog_manager_;
    catalog_manager_ = NULL;
  }

  if (download_ready_) {
    download_manager_->Fini();
    delete download_manager_;
    download_manager_ = NULL;
  }

  if (signature_ready_) {
    signature_manager_->Fini();
    delete signature_manager_;
    signature_manager_ = NULL;
  }

  if (pathcache_ready_) {
    delete md5path_cache_;
    md5path_cache_ = NULL;
  }
}

bool cvmfs_context::GetDirentForPath(const PathString         &path,
                                     catalog::DirectoryEntry  *dirent)
{
  if (path.GetLength() == 1 && path.GetChars()[0] == '/') {
    // root path is expected to be "", not "/"
    PathString p;
    return GetDirentForPath(p, dirent);
  }
  shash::Md5 md5path(path.GetChars(), path.GetLength());
  if (md5path_cache_->Lookup(md5path, dirent))
    return dirent->GetSpecial() != catalog::kDirentNegative;

  // Lookup inode in catalog TODO: not twice md5 calculation
  if (catalog_manager_->LookupPath(path, catalog::kLookupSole, dirent)) {
    md5path_cache_->Insert(md5path, *dirent);
    return true;
  }

  LogCvmfs(kLogCvmfs, kLogDebug, "GetDirentForPath, no entry");
  // Only cache real ENOENT errors, not catalog load errors
  if (dirent->GetSpecial() == catalog::kDirentNegative)
    md5path_cache_->InsertNegative(md5path);

  return false;
}

void cvmfs_context::AppendStringToList(char const   *str,
                                       char       ***buf,
                                       size_t       *listlen,
                                       size_t       *buflen)
{
  if (*listlen + 1 >= *buflen) {
       size_t newbuflen = (*listlen)*2 + 5;
       *buf = reinterpret_cast<char **>(
         realloc(*buf, sizeof(char *) * newbuflen));
       assert(*buf);
       *buflen = newbuflen;
       assert(*listlen < *buflen);
  }
  if (str) {
    (*buf)[(*listlen)] = strdup(str);
    // null-terminate the list
    (*buf)[++(*listlen)] = NULL;
  } else {
    (*buf)[(*listlen)] = NULL;
  }
}


int cvmfs_context::GetAttr(const char *c_path, struct stat *info) {
  atomic_inc64(&num_fs_stat_);

  LogCvmfs(kLogCvmfs, kLogDebug, "cvmfs_getattr (stat) for path: %s", c_path);

  PathString p;
  p.Assign(c_path, strlen(c_path));

  catalog::DirectoryEntry dirent;
  const bool found = GetDirentForPath(p, &dirent);

  if (!found) {
    return -ENOENT;
  }

  *info = dirent.GetStatStructure();
  return 0;
}

int cvmfs_context::Readlink(const char *c_path, char *buf, size_t size) {
  atomic_inc64(&num_fs_readlink_);
  LogCvmfs(kLogCvmfs, kLogDebug, "cvmfs_readlink on path: %s", c_path);

  PathString p;
  p.Assign(c_path, strlen(c_path));

  catalog::DirectoryEntry dirent;
  const bool found = GetDirentForPath(p, &dirent);

  if (!found) {
    return -ENOENT;
  }

  if (!dirent.IsLink()) {
    return -EINVAL;
  }

  unsigned len = (dirent.symlink().GetLength() >= size) ?
    size : dirent.symlink().GetLength() + 1;
  strncpy(buf, dirent.symlink().c_str(), len-1);
  buf[len-1] = '\0';

  return 0;
}

int cvmfs_context::ListDirectory(
  const char *c_path,
  char ***buf,
  size_t *buflen
) {
  LogCvmfs(kLogCvmfs, kLogDebug, "cvmfs_listdir on path: %s", c_path);

  if (c_path[0] == '/' && c_path[1] == '\0') {
    // root path is expected to be "", not "/"
    c_path = "";
  }

  PathString path;
  path.Assign(c_path, strlen(c_path));

  catalog::DirectoryEntry d;
  const bool found = GetDirentForPath(path, &d);

  if (!found) {
    return -ENOENT;
  }

  if (!d.IsDirectory()) {
    return -ENOTDIR;
  }

  size_t listlen = 0;
  AppendStringToList(NULL, buf, &listlen, buflen);

  // Build listing

  // Add current directory link
  AppendStringToList(".", buf, &listlen, buflen);

  // Add parent directory link
  catalog::DirectoryEntry p;
  if (d.inode() != catalog_manager_->GetRootInode()) {
    AppendStringToList("..", buf, &listlen, buflen);
  }

  // Add all names
  catalog::StatEntryList listing_from_catalog;
  if (!catalog_manager_->ListingStat(path, &listing_from_catalog)) {
    return -EIO;
  }
  for (unsigned i = 0; i < listing_from_catalog.size(); ++i) {
    AppendStringToList(listing_from_catalog.AtPtr(i)->name.c_str(),
                          buf, &listlen, buflen);
  }

  return 0;
}

int cvmfs_context::Open(const char *c_path) {
  LogCvmfs(kLogCvmfs, kLogDebug, "cvmfs_open on path: %s", c_path);

  int fd = -1;
  catalog::DirectoryEntry dirent;
  PathString path;
  path.Assign(c_path, strlen(c_path));

  const bool found = GetDirentForPath(path, &dirent);

  if (!found) {
    return -ENOENT;
  }

  if (dirent.IsChunkedFile()) {
    LogCvmfs(kLogCvmfs, kLogDebug,
             "chunked file %s opened (download delayed to read() call)",
             path.c_str());

<<<<<<< HEAD
=======
    FileChunkList *chunks = new FileChunkList();
    if (!catalog_manager_->ListFileChunks(path, dirent.hash_algorithm(),
                                          chunks) ||
        chunks->IsEmpty())
    {
      LogCvmfs(kLogCvmfs, kLogDebug| kLogSyslogErr, "file %s is marked as "
               "'chunked', but no chunks found.", path.c_str());
      atomic_inc32(&num_io_error_);
      return -EIO;
    }

    fd = chunk_tables_.Add(FileChunkReflist(chunks, path));
    return fd | kFdChunked;
  }

  fd = fetcher_->Fetch(
    dirent.checksum(),
    dirent.size(),
    string(path.GetChars(), path.GetLength()),
    cache::CacheManager::kTypeRegular);
  atomic_inc64(&num_fs_open_);

>>>>>>> 46ab7cd0
  if (fd >= 0) {
    LogCvmfs(kLogCvmfs, kLogDebug, "file %s opened (fd %d)",
             path.c_str(), fd);
    return fd;
  } else {
    LogCvmfs(kLogCvmfs, kLogDebug | kLogSyslogErr,
             "failed to open path: %s, CAS key %s, error code %d",
             c_path, dirent.checksum().ToString().c_str(), errno);
    if (errno == EMFILE) {
      return -EMFILE;
    }
  }

  atomic_inc32(&num_io_error_);
  return fd;
}

int64_t cvmfs_context::Pread(
  int fd,
  void *buf,
  uint64_t size,
  uint64_t off)
{
  if (fd & kFdChunked) {
    const int chunk_handle = fd & ~kFdChunked;
    SimpleChunkTables::OpenChunks open_chunks = chunk_tables_.Get(chunk_handle);
    FileChunkList *chunk_list = open_chunks.chunk_reflist.list;
    if (chunk_list == NULL)
      return -EBADF;

    // Fetch all needed chunks and read the requested data
    unsigned chunk_idx = open_chunks.chunk_reflist.FindChunkIdx(off);
    uint64_t overall_bytes_fetched = 0;
    off_t offset_in_chunk = off - chunk_list->AtPtr(chunk_idx)->offset();
    do {
      // Open file descriptor to chunk
      ChunkFd *chunk_fd = open_chunks.chunk_fd;
      if ((chunk_fd->fd == -1) || (chunk_fd->chunk_idx != chunk_idx)) {
        if (chunk_fd->fd != -1) fetcher_->cache_mgr()->Close(chunk_fd->fd);
        chunk_fd->fd = fetcher_->Fetch(
          chunk_list->AtPtr(chunk_idx)->content_hash(),
          chunk_list->AtPtr(chunk_idx)->size(),
          "no path info",
          cache::CacheManager::kTypeRegular);
        if (chunk_fd->fd < 0) {
          chunk_fd->fd = -1;
          return -EIO;
        }
        chunk_fd->chunk_idx = chunk_idx;
      }

      LogCvmfs(kLogCvmfs, kLogDebug, "reading from chunk fd %d",
               chunk_fd->fd);
      // Read data from chunk
      const size_t bytes_to_read = size - overall_bytes_fetched;
      const size_t remaining_bytes_in_chunk =
        chunk_list->AtPtr(chunk_idx)->size() - offset_in_chunk;
      size_t bytes_to_read_in_chunk =
        std::min(bytes_to_read, remaining_bytes_in_chunk);
      const int64_t bytes_fetched = fetcher_->cache_mgr()->Pread(
        chunk_fd->fd,
        reinterpret_cast<char *>(buf) + overall_bytes_fetched,
        bytes_to_read_in_chunk,
        offset_in_chunk);

      if (bytes_fetched < 0) {
        LogCvmfs(kLogCvmfs, kLogSyslogErr, "read err no %d (%s)",
                 bytes_fetched,
                 open_chunks.chunk_reflist.path.ToString().c_str());
        return -bytes_fetched;
      }
      overall_bytes_fetched += bytes_fetched;

      // Proceed to the next chunk to keep on reading data
      ++chunk_idx;
      offset_in_chunk = 0;
    } while ((overall_bytes_fetched < size) &&
             (chunk_idx < chunk_list->size()));
    return overall_bytes_fetched;
  } else {
    return fetcher_->cache_mgr()->Pread(fd, buf, size, off);
  }
}

int cvmfs_context::Close(int fd) {
  LogCvmfs(kLogCvmfs, kLogDebug, "cvmfs_close on file number: %d", fd);
<<<<<<< HEAD
  close(fd);
=======
  if (fd & kFdChunked) {
    const int chunk_handle = fd & ~kFdChunked;
    SimpleChunkTables::OpenChunks open_chunks = chunk_tables_.Get(chunk_handle);
    if (open_chunks.chunk_reflist.list == NULL)
      return -EBADF;
    if (open_chunks.chunk_fd->fd != -1)
      cvmfs_globals::Instance()->cache_mgr()->Close(open_chunks.chunk_fd->fd);
    chunk_tables_.Release(chunk_handle);
  } else {
    cvmfs_globals::Instance()->cache_mgr()->Close(fd);
  }
>>>>>>> 46ab7cd0
  return 0;
}

catalog::LoadError cvmfs_context::RemountStart() {
  return catalog::kLoadNew;
}

void cvmfs_context::InitRuntimeCounters() {
  // Runtime counters
  atomic_init64(&num_fs_open_);
  atomic_init64(&num_fs_dir_open_);
  atomic_init64(&num_fs_lookup_);
  atomic_init64(&num_fs_lookup_negative_);
  atomic_init64(&num_fs_stat_);
  atomic_init64(&num_fs_read_);
  atomic_init64(&num_fs_readlink_);
  atomic_init32(&num_io_error_);

  atomic_init32(&open_dirs_);
}<|MERGE_RESOLUTION|>--- conflicted
+++ resolved
@@ -582,8 +582,6 @@
              "chunked file %s opened (download delayed to read() call)",
              path.c_str());
 
-<<<<<<< HEAD
-=======
     FileChunkList *chunks = new FileChunkList();
     if (!catalog_manager_->ListFileChunks(path, dirent.hash_algorithm(),
                                           chunks) ||
@@ -606,7 +604,6 @@
     cache::CacheManager::kTypeRegular);
   atomic_inc64(&num_fs_open_);
 
->>>>>>> 46ab7cd0
   if (fd >= 0) {
     LogCvmfs(kLogCvmfs, kLogDebug, "file %s opened (fd %d)",
              path.c_str(), fd);
@@ -693,9 +690,6 @@
 
 int cvmfs_context::Close(int fd) {
   LogCvmfs(kLogCvmfs, kLogDebug, "cvmfs_close on file number: %d", fd);
-<<<<<<< HEAD
-  close(fd);
-=======
   if (fd & kFdChunked) {
     const int chunk_handle = fd & ~kFdChunked;
     SimpleChunkTables::OpenChunks open_chunks = chunk_tables_.Get(chunk_handle);
@@ -707,7 +701,6 @@
   } else {
     cvmfs_globals::Instance()->cache_mgr()->Close(fd);
   }
->>>>>>> 46ab7cd0
   return 0;
 }
 
