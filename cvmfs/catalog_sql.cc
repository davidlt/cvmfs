--- conflicted
+++ resolved
@@ -169,18 +169,9 @@
     return false;
   }
 
-<<<<<<< HEAD
   // generate the catalog table and index structure
   retval =
   Sql(database,
-=======
-  catalog::Counters counters;
-  counters.self.directories = 1;
-
-  bool retval;
-  string sql;
-  retval = Sql(database,
->>>>>>> 442d01e4
     "CREATE TABLE catalog "
     "(md5path_1 INTEGER, md5path_2 INTEGER, parent_1 INTEGER, parent_2 INTEGER,"
     " hardlinks INTEGER, hash BLOB, size INTEGER, mode INTEGER, mtime INTEGER,"
@@ -195,7 +186,6 @@
     " hash BLOB, "
     " CONSTRAINT pk_chunks PRIMARY KEY (md5path_1, md5path_2, offset, size), "
     " FOREIGN KEY (md5path_1, md5path_2) REFERENCES "
-<<<<<<< HEAD
     "   catalog(md5path_1, md5path_2));")                         .Execute()  &&
   Sql(database,
     "CREATE TABLE properties (key TEXT, value TEXT, "
@@ -212,80 +202,25 @@
     return false;
   }
 
-  // insert initial values to properties and statistics
+  // insert initial values to properties
   Sql insert_initial_properties(database,
     "INSERT INTO properties (key, value) "
     "VALUES ('revision', 0), "
     "       ('schema',   :schema);");
   insert_initial_properties.BindDouble(1, kLatestSchema);
-  Sql insert_initial_statistics(database,
-    "INSERT INTO statistics (counter, value) "
-    "VALUES ('self_regular',    0), ('self_symlink',    0), "
-    "       ('self_dir',        1), ('self_nested',     0), "
-    "       ('subtree_regular', 0), ('subtree_symlink', 0), "
-    "       ('subtree_dir',     0), ('subtree_nested',  0);");
-
-  retval =
-    insert_initial_properties.Execute() &&
-    insert_initial_statistics.Execute();
-  if (! retval) {
+
+  if (! insert_initial_properties.Execute()) {
     SqlError("failed to insert default initial values into the newly created "
              "catalog tables.", database);
     return false;
-=======
-    "   catalog(md5path_1, md5path_2));").Execute();
-  if (!retval)
-    goto create_schema_fail;
-
-  retval = Sql(database,
-               "CREATE TABLE properties (key TEXT, value TEXT, "
-               "CONSTRAINT pk_properties PRIMARY KEY (key));").Execute();
-  if (!retval)
-    goto create_schema_fail;
-
-  retval = Sql(database,
-               "CREATE TABLE nested_catalogs (path TEXT, sha1 TEXT, "
-               "CONSTRAINT pk_nested_catalogs PRIMARY KEY (path));").Execute();
-  if (!retval)
-    goto create_schema_fail;
-
-  retval = Sql(database, "INSERT INTO properties "
-               "(key, value) VALUES ('revision', 0);").Execute();
-  if (!retval)
-    goto create_schema_fail;
-
-  sql_schema = new Sql(database, "INSERT INTO properties "
-                                 "(key, value) VALUES ('schema', :schema);");
-  retval = sql_schema->BindDouble(1, kLatestSchema) && sql_schema->Execute();
-  delete sql_schema;
-  if (!retval)
-    goto create_schema_fail;
-
-  retval = Sql(database,
-               "CREATE TABLE statistics (counter TEXT, value INTEGER, "
-               "CONSTRAINT pk_statistics PRIMARY KEY (counter));").Execute();
-  if (!retval)
-    goto create_schema_fail;
-
-  if (!counters.InsertIntoDatabase(database))
-    goto create_schema_fail;
-
-  // Insert root entry
-  sql_insert = new SqlDirentInsert(database);
-  retval = sql_insert->BindPathHash(root_path_hash) &&
-           sql_insert->BindParentPathHash(root_parent_hash) &&
-           sql_insert->BindDirent(root_entry) &&
-           sql_insert->Execute();
-  delete sql_insert;
-  if (!retval)
-    goto create_schema_fail;
-
-  if (root_path != "") {
-    retval = Sql(database, "INSERT INTO properties "
-      "(key, value) VALUES ('root_prefix', '" + root_path + "');").Execute();
-    if (!retval)
-      goto create_schema_fail;
->>>>>>> 442d01e4
+  }
+
+  // insert initial statistics counters
+  catalog::Counters counters;
+  counters.self.directories = 1;
+  if (!counters.InsertIntoDatabase(database)) {
+    SqlError("failed to insert initial catalog statistics counters.", database);
+    return false;
   }
 
   // insert root entry (when given)
