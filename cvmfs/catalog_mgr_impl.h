--- conflicted
+++ resolved
@@ -1,8 +1,4 @@
-<<<<<<< HEAD
-/**
-=======
-/*
->>>>>>> 89e0edfa
+/**
  * This file is part of the CernVM File System
  */
 
@@ -56,20 +52,15 @@
 
 template <class CatalogT>
 void AbstractCatalogManager<CatalogT>::SetInodeAnnotation(
-<<<<<<< HEAD
     InodeAnnotation *new_annotation)
 {
-=======
-    InodeAnnotation *new_annotation) {
->>>>>>> 89e0edfa
   assert(catalogs_.empty() || (new_annotation == inode_annotation_));
   inode_annotation_ = new_annotation;
 }
 
 template <class CatalogT>
-void AbstractCatalogManager<CatalogT>::SetOwnerMaps(
-    const OwnerMap &uid_map,
-    const OwnerMap &gid_map)
+void AbstractCatalogManager<CatalogT>::SetOwnerMaps(const OwnerMap &uid_map,
+                                          const OwnerMap &gid_map)
 {
   uid_map_ = uid_map;
   gid_map_ = gid_map;
@@ -559,9 +550,8 @@
  * @return true if catalog is already present, false otherwise
  */
 template <class CatalogT>
-bool AbstractCatalogManager<CatalogT>::IsAttached(
-    const PathString &root_path,
-    CatalogT **attached_catalog) const
+bool AbstractCatalogManager<CatalogT>::IsAttached(const PathString &root_path,
+                                        CatalogT **attached_catalog) const
 {
   if (catalogs_.size() == 0)
     return false;
@@ -582,10 +572,9 @@
  * The final leaf nested catalog is returned.
  */
 template <class CatalogT>
-bool AbstractCatalogManager<CatalogT>::MountSubtree(
-    const PathString &path,
-    const CatalogT *entry_point,
-    CatalogT **leaf_catalog)
+bool AbstractCatalogManager<CatalogT>::MountSubtree(const PathString &path,
+                                          const CatalogT *entry_point,
+                                          CatalogT **leaf_catalog)
 {
   bool result = true;
   CatalogT *parent = (entry_point == NULL) ?
@@ -637,15 +626,9 @@
  */
 template <class CatalogT>
 CatalogT *AbstractCatalogManager<CatalogT>::MountCatalog(
-<<<<<<< HEAD
                                               const PathString &mountpoint,
                                               const shash::Any &hash,
                                               CatalogT *parent_catalog)
-=======
-    const PathString &mountpoint,
-    const shash::Any &hash,
-    CatalogT *parent_catalog)
->>>>>>> 89e0edfa
 {
   CatalogT *attached_catalog = NULL;
   if (IsAttached(mountpoint, &attached_catalog))
@@ -682,9 +665,8 @@
  * @return true on success, false otherwise
  */
 template <class CatalogT>
-bool AbstractCatalogManager<CatalogT>::AttachCatalog(
-    const string &db_path,
-    CatalogT *new_catalog)
+bool AbstractCatalogManager<CatalogT>::AttachCatalog(const string &db_path,
+                                           CatalogT *new_catalog)
 {
   LogCvmfs(kLogCatalog, kLogDebug, "attaching catalog file %s",
            db_path.c_str());
