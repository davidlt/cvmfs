--- conflicted
+++ resolved
@@ -118,7 +118,6 @@
 }
 
 
-<<<<<<< HEAD
 Catalog::Catalog(const PathString &path,
                  const hash::Any &catalog_hash,
                  Catalog *parent) :
@@ -127,13 +126,6 @@
   path_(path),
   parent_(parent)
 {
-  generation_ = 0;
-=======
-Catalog::Catalog(const PathString &path, Catalog *parent) {
-  read_only_ = true;
-  path_ = path;
-  parent_ = parent;
->>>>>>> 8275f656
   max_row_id_ = 0;
   inode_annotation = NULL;
   lock_ = reinterpret_cast<pthread_mutex_t *>(smalloc(sizeof(pthread_mutex_t)));
